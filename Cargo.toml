--- conflicted
+++ resolved
@@ -9,19 +9,6 @@
 edition = "2018"
 
 [dependencies]
-<<<<<<< HEAD
-base64 = "*"
-bitflags = "*"
-falcon_capstone = "*"
-error-chain = "*"
-goblin = "*"
-log = "*"
-num-bigint = {version="*", features=["serde"]}
-num-traits = "*"
-serde_derive = "*"
-serde_json = "*"
-serde = {version="*", features=["rc"]}
-=======
 base64 = "0.12"
 bitflags = "1.2"
 falcon_capstone = "0.4.0"
@@ -33,7 +20,7 @@
 serde_derive = "1.0"
 serde_json = "1.0"
 serde = {version="1.0", features=["rc"]}
->>>>>>> 1d79d38e
+
 
 [features]
 default = []
